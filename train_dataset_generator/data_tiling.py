--- conflicted
+++ resolved
@@ -3,13 +3,8 @@
 import math
 import shutil
 import cv2
-<<<<<<< HEAD
-import rasterio
-import random
-=======
 import rasterio  
 import argparse
->>>>>>> 7e2114ee
 
 
 class DataTiling:
@@ -18,86 +13,14 @@
         self.tile_size = (size, size)
         self.offset = (offset, offset)
 
-<<<<<<< HEAD
-    def generate_balanced_tiles(self, mask_img, rgb_img, filename, dir_path, filetype=None, balance_ratio=1.0):
-        """
-        Generates a balanced set of tiles.
-        It saves all tiles containing a mask and a random sample of tiles without a mask.
-        """
-=======
     def dataTiling(self, img, filename, dir_path, filetype=None):
         # create tiles directory for the current file
->>>>>>> 7e2114ee
         _dir_path = f"{dir_path}/{filename}_tiles"
         self.createDirectory(_dir_path)
 
-        img_shape = mask_img.shape
-        tiles_with_mask = []
-        tiles_without_mask = []
-
-        print("Identifying tiles with and without masks...")
+        img_shape = img.shape
         for i in range(int(math.ceil(img_shape[0] / (self.offset[1] * 1.0)))):
             for j in range(int(math.ceil(img_shape[1] / (self.offset[0] * 1.0)))):
-<<<<<<< HEAD
-                y_start = self.offset[1] * i
-                y_end = min(y_start + self.tile_size[1], img_shape[0])
-                x_start = self.offset[0] * j
-                x_end = min(x_start + self.tile_size[0], img_shape[1])
-
-                mask_tile = mask_img[y_start:y_end, x_start:x_end]
-                
-                if mask_tile.shape[0] == 0 or mask_tile.shape[1] == 0:
-                    continue
-
-                tile_name = f"{filename}_{i}_{j}.{filetype}"
-                tile_info = {'tile': mask_tile, 'name': tile_name}
-
-                # Check if the mask tile has any plume pixels
-                if np.sum(mask_tile) > 0:
-                    tiles_with_mask.append(tile_info)
-                else:
-                    # Check if the corresponding RGB tile has image data (is not black)
-                    rgb_tile = rgb_img[:, y_start:y_end, x_start:x_end]
-                    if np.sum(rgb_tile) > 0:
-                        tiles_without_mask.append(tile_info)
-        
-        print(f"Found {len(tiles_with_mask)} tiles with masks.")
-        print(f"Found {len(tiles_without_mask)} valid tiles without masks.")
-
-        # Save all tiles that have masks
-        for tile_info in tiles_with_mask:
-            self.save_tile(tile_info['tile'], tile_info['name'], _dir_path, filetype)
-
-        # Balance with tiles that don't have masks
-        num_without_mask_to_add = int(len(tiles_with_mask) * balance_ratio)
-        
-        # Ensure we don't try to sample more than we have
-        num_to_sample = min(num_without_mask_to_add, len(tiles_without_mask))
-        
-        print(f"Sampling {num_to_sample} tiles without masks to balance the dataset.")
-        
-        if tiles_without_mask: # Check if list is not empty
-            if num_to_sample < len(tiles_without_mask):
-                sampled_tiles = random.sample(tiles_without_mask, num_to_sample)
-            else:
-                sampled_tiles = tiles_without_mask # Use all if not enough
-        else:
-            sampled_tiles = []
-
-
-        for tile_info in sampled_tiles:
-            self.save_tile(tile_info['tile'], tile_info['name'], _dir_path, filetype)
-            
-        total_saved = len(tiles_with_mask) + len(sampled_tiles)
-        print(f"Saved a total of {total_saved} tiles to '{_dir_path}'.")
-
-
-    def save_tile(self, tile, tile_name, dir_path, filetype):
-        if filetype == "png":
-            cv2.imwrite(os.path.join(dir_path, tile_name), tile)
-        else:
-            np.save(os.path.join(dir_path, tile_name), tile)
-=======
                 tile = img[
                     self.offset[1] * i : min(self.offset[1] * i + self.tile_size[1], img_shape[0]),
                     self.offset[0] * j : min(self.offset[0] * j + self.tile_size[0], img_shape[1]),
@@ -114,7 +37,6 @@
                         cv2.imwrite(os.path.join(_dir_path, tile_name), tile)
                     else:
                         np.save(os.path.join(_dir_path, tile_name), tile)
->>>>>>> 7e2114ee
 
     def createDirectory(self, _dir_path):
         if os.path.isdir(_dir_path):
@@ -124,17 +46,6 @@
         print(f"Created directory: '{_dir_path}'")
 
 
-<<<<<<< HEAD
-def main(geotiff_input_dir, destination_dir):
-    """
-    Reads 4-channel GeoTIFFs, extracts the 4th channel (mask), and saves a balanced
-    set of mask tiles as PNG files.
-    """
-    os.makedirs(destination_dir, exist_ok=True)
-
-    all_geotiff_files = [f for f in os.listdir(geotiff_input_dir) if f.endswith((".tif", ".tiff"))]
-    all_geotiff_paths = [os.path.join(geotiff_input_dir, _name) for _name in all_geotiff_files]
-=======
 def main(input_dir, destination_dir, file_type):
     """
     Reads images from an input directory, tiles them, and saves them to the destination directory.
@@ -151,55 +62,10 @@
     if not all_paths:
         print(f"No supported files found in '{input_dir}'. Please add your files and run again.")
         return
->>>>>>> 7e2114ee
 
-    if not all_geotiff_paths:
-        print(f"No GeoTIFF files found in '{geotiff_input_dir}'. Please add your files and run again.")
-        return
-
-<<<<<<< HEAD
+    # initializing DataTiling class
     DTObj = DataTiling()
 
-    for _geotiff_path in all_geotiff_paths:
-        print(f"\nProcessing {_geotiff_path}")
-        try:
-            with rasterio.open(_geotiff_path) as src:
-                if src.count == 4:
-                    # Read RGB channels to check for valid image data
-                    rgb_img = src.read((1, 2, 3))
-                    # Read the 4th channel (the mask)
-                    mask_img = src.read(4)
-                    
-                    filename = os.path.basename(_geotiff_path).split(".")[0]
-                    DTObj.generate_balanced_tiles(mask_img, rgb_img, filename, destination_dir, filetype="png")
-                else:
-                    print(f"Warning: {_geotiff_path} has {src.count} channels, expected 4. Skipping.")
-        except Exception as e:
-            print(f"Error processing {_geotiff_path}: {e}")
-
-
-if __name__ == "__main__":
-    # --- Instructions ---
-    # 1. Create a folder in your project, for example, 'geotiff_input'.
-    # 2. Place your 4-channel GeoTIFF files inside this folder.
-    # 3. Update the `GEOTIFF_INPUT_DIR` variable below to point to that folder.
-    # 4. Run this script. The output tiles will be placed in `../data/all_gt_masks/`.
-
-    # The directory where your 4-channel .tif files are located.
-    # PLEASE UPDATE THIS PATH
-    GEOTIFF_INPUT_DIR = "./geotiff_input"
-
-    # The destination directory for the tiled masks.
-    DESTINATION_DIR = "../data/all_gt_masks"
-
-    # Create a placeholder input directory if it doesn't exist, to prevent errors.
-    if not os.path.exists(GEOTIFF_INPUT_DIR):
-        os.makedirs(GEOTIFF_INPUT_DIR)
-        print(f"Created placeholder input directory: {GEOTIFF_INPUT_DIR}")
-        print("Please place your 4-channel GeoTIFF files in this directory and run the script again.")
-
-    main(GEOTIFF_INPUT_DIR, DESTINATION_DIR)
-=======
     for _path in all_paths:
         print(f"\nProcessing {_path}")
         img = None
@@ -256,5 +122,4 @@
         print(f"Created placeholder input directory: {args.input_dir}")
         print("Please place your input files in this directory and run the script again.")
     else:
-        main(args.input_dir, args.destination_dir, args.file_type)
->>>>>>> 7e2114ee
+        main(args.input_dir, args.destination_dir, args.file_type)